--- conflicted
+++ resolved
@@ -6,13 +6,8 @@
     platform: BondPlatform,
     characteristic: Characteristic,
     get: () => Promise<CharacteristicValue>,
-<<<<<<< HEAD
     set: ((value: CharacteristicValue) => Promise<void> | undefined) | undefined = undefined,
-    props: Record<string, unknown> = {},
-=======
-    set: (value: CharacteristicValue) => Promise<void> | undefined,
     props: Partial<CharacteristicProps> = {},
->>>>>>> 028c9578
   ) {
 
     get().then(val => {
@@ -59,20 +54,6 @@
             platform.log.error(`error changing value: ${error}`);
             callback(Error(error));
           });
-<<<<<<< HEAD
-=======
-      })
-      .on('get', (callback: CharacteristicGetCallback) => {
-        get()
-          .then((value: CharacteristicValue) => {
-            platform.log.debug(`got value: ${value}`);
-            callback(null, value);
-          })
-          .catch((error: string) => {
-            platform.log.error(`error getting value: ${error}`);
-            callback(Error(error), null);
-          });
->>>>>>> 028c9578
       });
   }
 }